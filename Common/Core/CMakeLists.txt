include(CMakeDependentOption)
cmake_dependent_option(VTK_USE_64BIT_TIMESTAMPS "Build VTK with 64 bit timestamps" OFF
  "NOT CMAKE_SIZEOF_VOID_P GREATER 4" ON)
mark_as_advanced(VTK_USE_64BIT_TIMESTAMPS)

# Option to mangle VTK symbols
set(VTK_ABI_NAMESPACE_NAME
  "<DEFAULT>"
  CACHE STRING "Inline namespace name for mangling VTK symbols.")
mark_as_advanced(VTK_ABI_NAMESPACE_NAME)

if (VTK_ABI_NAMESPACE_NAME STREQUAL "<DEFAULT>")
  # The default is to not have an ABI namespace.
  # This is consistent with the existing practice.
  set(VTK_ABI_NAMESPACE_NAME "")
endif ()
set_property(GLOBAL PROPERTY _vtk_abi_namespace_name "${VTK_ABI_NAMESPACE_NAME}")
if (VTK_ABI_NAMESPACE_NAME STREQUAL "")
  set(VTK_HAS_ABI_NAMESPACE OFF)
  set(VTK_ABI_NAMESPACE_BEGIN "")
  set(VTK_ABI_NAMESPACE_END "")
else ()
  message(STATUS "VTK ABI namespace: ${VTK_ABI_NAMESPACE_NAME}")
  set(VTK_HAS_ABI_NAMESPACE ON)
  set(VTK_ABI_NAMESPACE_BEGIN "inline namespace ${VTK_ABI_NAMESPACE_NAME} {")
  set(VTK_ABI_NAMESPACE_END "}")
endif ()
configure_file(
  "${CMAKE_CURRENT_SOURCE_DIR}/vtkABINamespace.h.in"
  "${CMAKE_CURRENT_BINARY_DIR}/vtkABINamespace.h"
  @ONLY)

if (CMAKE_SIZEOF_VOID_P GREATER 4)
 set(vtk_use_64bit_ids_default ON)
else ()
 set(vtk_use_64bit_ids_default OFF)
endif ()

option(VTK_USE_64BIT_IDS "Build VTK with 64 bit ids" "${vtk_use_64bit_ids_default}")
mark_as_advanced(VTK_USE_64BIT_IDS)

option(VTK_USE_FUTURE_CONST "Adds more const to APIs. Opt-in because it may break compatibility" OFF)
mark_as_advanced(VTK_USE_FUTURE_CONST)

option(VTK_USE_FUTURE_BOOL "Changes some ints to bools. Opt-in because it may break compatibility" OFF)
mark_as_advanced(VTK_USE_FUTURE_BOOL)

option(VTK_DEBUG_LEAKS "Build leak checking support into VTK." OFF)
mark_as_advanced(VTK_DEBUG_LEAKS)

# See vtkDataArrayRange.h docs for more info on these:
cmake_dependent_option(VTK_DEBUG_RANGE_ITERATORS
  "Detect usage errors with the for-range iterators (SLOW)." OFF
  "CMAKE_BUILD_TYPE STREQUAL \"Debug\"" OFF)
mark_as_advanced(VTK_DEBUG_RANGE_ITERATORS)
cmake_dependent_option(VTK_ALWAYS_OPTIMIZE_ARRAY_ITERATORS
  "Enable additional optimizations for array iterators in Debug builds." OFF
  "NOT VTK_DEBUG_RANGE_ITERATORS" OFF)
mark_as_advanced(VTK_ALWAYS_OPTIMIZE_ARRAY_ITERATORS)

# This option determines the behavior of the New methods of vtkObject derived
# classes. If this option is off then only classes specifically using the
# vtkObjectFactoryNewMacro and vtkAbstractObjectFactoryNewMacro will allow for
# overrides. If the method is on then vtkStandardNewMacro will use the
# vtkObjectFactoryNewMacro's implementation body.
option(VTK_ALL_NEW_OBJECT_FACTORY
  "Build all vtkObject derived classes with object factory new methods." OFF)
mark_as_advanced(VTK_ALL_NEW_OBJECT_FACTORY)

set(vtk_smp_sources)
set(vtk_smp_headers)
set(vtk_smp_nowrap_headers)
set(vtk_smp_templates)
set(vtk_smp_defines)
set(vtk_smp_libraries)
set(vtk_smp_enable_sequential 0)
set(vtk_smp_enable_stdthread 0)
set(vtk_smp_enable_tbb 0)
set(vtk_smp_enable_openmp 0)
set(VTK_SMP_IMPLEMENTATION_TYPE)
include("${CMAKE_CURRENT_SOURCE_DIR}/vtkSMPSelection.cmake")

set(vtk_object_base_defines)

# An optional dependency on memkind
set(vtk_memkind_libraries)
if (VTK_USE_MEMKIND)
  vtk_module_find_package(
    PACKAGE MEMKIND)
  list(APPEND vtk_memkind_libraries
    MEMKIND::MEMKIND)
  # XXX(memkind-1.10): Once 1.10 is required, this is always true.
  file(READ "${MEMKIND_INCLUDE_DIR}/memkind.h" memkind_h_contents)
  set(memkind_has_dax_kmem 0)
  # Look for the symbol in the header.
  if (memkind_h_contents MATCHES " MEMKIND_DAX_KMEM[ ;\n]")
    set(memkind_has_dax_kmem 1)
  endif ()
  list(APPEND vtk_object_base_defines "VTK_MEMKIND_HAS_DAX_KMEM=$<BOOL:${memkind_has_dax_kmem}>")
endif ()

# Generate the vtkTypeList_Create macros:
include("${CMAKE_CURRENT_SOURCE_DIR}/vtkCreateTypeListMacros.cmake")
CreateTypeListMacros(
  VTK_TYPELISTMACRO_HEADER_CONTENTS
  99
  vtkTypeList_Create
  "vtkTypeList::TypeList"
  "vtkTypeList::NullType")
configure_file(vtkTypeListMacros.h.in vtkTypeListMacros.h)

# And the ArrayDispatch array list header:
option(VTK_DISPATCH_AOS_ARRAYS "Include array-of-structs vtkDataArray subclasses in dispatcher." ON)
option(VTK_DISPATCH_SOA_ARRAYS "Include struct-of-arrays vtkDataArray subclasses in dispatcher." OFF)
option(VTK_DISPATCH_TYPED_ARRAYS "Include vtkTypedDataArray subclasses (e.g. old mapped arrays) in dispatcher." OFF)

option(VTK_DISPATCH_AFFINE_ARRAYS "Include implicit vtkDataArray subclasses based on an affine function backend in dispatcher" OFF)
option(VTK_DISPATCH_CONSTANT_ARRAYS "Include implicit vtkDataArray subclasses based on a constant backend in dispatcher" OFF)
option(VTK_DISPATCH_STD_FUNCTION_ARRAYS "Include implicit vtkDataArray subclasses based on std::function in dispatcher" OFF)
option(VTK_DISPATCH_STRUCTURED_POINT_ARRAYS "Include implicit vtkDataArray subclasses based on structured point backend dispatcher" ON)

option(VTK_WARN_ON_DISPATCH_FAILURE "If enabled, vtkArrayDispatch will print a warning when a dispatch fails." OFF)

mark_as_advanced(
  VTK_DISPATCH_AOS_ARRAYS
  VTK_DISPATCH_SOA_ARRAYS
  VTK_DISPATCH_TYPED_ARRAYS

  VTK_DISPATCH_AFFINE_ARRAYS
  VTK_DISPATCH_CONSTANT_ARRAYS
  VTK_DISPATCH_STD_FUNCTION_ARRAYS
  VTK_DISPATCH_STRUCTURED_POINT_ARRAYS

  VTK_WARN_ON_DISPATCH_FAILURE)

option(VTK_BUILD_SCALED_SOA_ARRAYS "Include struct-of-arrays with scaled vtkDataArray implementation." OFF)

configure_file(
  "${CMAKE_CURRENT_SOURCE_DIR}/vtkVTK_DISPATCH_IMPLICIT_ARRAYS.h.in"
  "${CMAKE_CURRENT_BINARY_DIR}/vtkVTK_DISPATCH_IMPLICIT_ARRAYS.h"
  @ONLY)

include("${CMAKE_CURRENT_SOURCE_DIR}/vtkCreateArrayDispatchArrayList.cmake")
vtkArrayDispatch_default_array_setup()
vtkArrayDispatch_generate_array_header(VTK_ARRAYDISPATCH_ARRAY_LIST)
configure_file(
  "${CMAKE_CURRENT_SOURCE_DIR}/vtkArrayDispatchArrayList.h.in"
  "${CMAKE_CURRENT_BINARY_DIR}/vtkArrayDispatchArrayList.h"
  @ONLY)

# create a list of source files for explicit array type instantiations
set(instantiation_sources)

# steal the list of array types from vtkCreateArrayDispatchArrayList.cmake
foreach (INSTANTIATION_VALUE_TYPE IN LISTS vtkArrayDispatch_all_types)
  # only instantiate fundamental types, not typedefs
  if (INSTANTIATION_VALUE_TYPE STREQUAL "vtkIdType")
    continue()
  endif ()
  # create a file suffix from the type
  string(REPLACE " " "_" _suffix "${INSTANTIATION_VALUE_TYPE}")

  set(_list
    vtkAffineArrayInstantiate
    vtkAffineImplicitBackendInstantiate
    vtkCompositeArrayInstantiate
    vtkCompositeImplicitBackendInstantiate
    vtkConstantArrayInstantiate
    vtkConstantImplicitBackendInstantiate
    vtkIndexedArrayInstantiate
    vtkIndexedImplicitBackendInstantiate
    vtkSOADataArrayTemplateInstantiate
    vtkStdFunctionArrayInstantiate
<<<<<<< HEAD
    vtkStructuredPointBackendInstantiate
    vtkStructuredPointArrayInstantiate)
=======
    vtkTypedDataArrayInstantiate)
>>>>>>> f33678af
  if (VTK_BUILD_SCALED_SOA_ARRAYS)
    list(APPEND _list "vtkScaledSOADataArrayTemplateInstantiate")
  endif ()

  # see comments in vtkGenericDataArray.h for explanation
  if (INSTANTIATION_VALUE_TYPE MATCHES "(^| )long( |$)")
    list(APPEND _list "vtkGenericDataArrayValueRangeInstantiate")
  endif ()

  # generate cxx file to instantiate template with this type
  foreach (_prefix IN LISTS _list)
    configure_file(
      "${CMAKE_CURRENT_SOURCE_DIR}/${_prefix}.cxx.in"
      "${CMAKE_CURRENT_BINARY_DIR}/${_prefix}_${_suffix}.cxx"
      @ONLY)
    list(APPEND instantiation_sources
      "${CMAKE_CURRENT_BINARY_DIR}/${_prefix}_${_suffix}.cxx")
  endforeach ()
endforeach ()

set(classes
  vtkAbstractArray
  vtkAnimationCue
  vtkArchiver
  vtkArray
  vtkArrayCoordinates
  vtkArrayExtents
  vtkArrayExtentsList
  vtkArrayIterator
  vtkArrayRange
  vtkArraySort
  vtkArrayWeights
  vtkAtomicMutex
  vtkBitArray
  vtkBitArrayIterator
  vtkBoxMuellerRandomSequence
  vtkBreakPoint
  vtkByteSwap
  vtkCallbackCommand
  vtkCharArray
  vtkCollection
  vtkCollectionIterator
  vtkCommand
  vtkCommonInformationKeyManager
  vtkDataArray
  vtkDataArrayCollection
  vtkDataArrayCollectionIterator
  vtkDataArraySelection
  vtkDebugLeaks
  vtkDebugLeaksManager
  vtkDoubleArray
  vtkDynamicLoader
  vtkEventForwarderCommand
  vtkFileOutputWindow
  vtkFloatArray
  vtkFloatingPointExceptions
  vtkGarbageCollector
  vtkGarbageCollectorManager
  vtkGaussianRandomSequence
  vtkIdList
  vtkIdListCollection
  vtkIdTypeArray
  vtkIndent
  vtkInformation
  vtkInformationDataObjectKey
  vtkInformationDoubleKey
  vtkInformationDoubleVectorKey
  vtkInformationIdTypeKey
  vtkInformationInformationKey
  vtkInformationInformationVectorKey
  vtkInformationIntegerKey
  vtkInformationIntegerPointerKey
  vtkInformationIntegerVectorKey
  vtkInformationIterator
  vtkInformationKey
  vtkInformationKeyLookup
  vtkInformationKeyVectorKey
  vtkInformationObjectBaseKey
  vtkInformationObjectBaseVectorKey
  vtkInformationRequestKey
  vtkInformationStringKey
  vtkInformationStringVectorKey
  vtkInformationUnsignedLongKey
  vtkInformationVariantKey
  vtkInformationVariantVectorKey
  vtkInformationVector
  vtkIntArray
  vtkLargeInteger
  vtkLogger
  vtkLongArray
  vtkLongLongArray
  vtkLookupTable
  vtkMath
  vtkMersenneTwister
  vtkMinimalStandardRandomSequence
  vtkMultiThreader
  vtkOStrStreamWrapper
  vtkOStreamWrapper
  vtkObject
  vtkObjectBase
  vtkObjectFactory
  vtkObjectFactoryCollection
  vtkOldStyleCallbackCommand
  vtkOutputWindow
  vtkOverrideInformation
  vtkOverrideInformationCollection
  vtkPoints
  vtkPoints2D
  vtkPriorityQueue
  vtkRandomPool
  vtkRandomSequence
  vtkReferenceCount
  vtkScalarsToColors
  vtkShortArray
  vtkSignedCharArray
  vtkSmartPointerBase
  vtkSortDataArray
  vtkStdString
  vtkStringArray
  vtkStringOutputWindow
  vtkStringToken
  vtkTimePointUtility
  vtkTimeStamp
  vtkUnsignedCharArray
  vtkUnsignedIntArray
  vtkUnsignedLongArray
  vtkUnsignedLongLongArray
  vtkUnsignedShortArray
  vtkVariant
  vtkVariantArray
  vtkVersion
  vtkVoidArray
  vtkWeakPointerBase
  vtkWeakReference
  vtkWindow
  vtkXMLFileOutputWindow)

set(template_classes
  vtkAOSDataArrayTemplate
  vtkArrayDispatch
  vtkArrayInterpolate
  vtkArrayIteratorTemplate
  vtkArrayPrint
  vtkDenseArray
  vtkGenericDataArray
  vtkMappedDataArray
  vtkSOADataArrayTemplate
  vtkSparseArray
  vtkTypedArray
  vtkTypedDataArray)

set(nowrap_template_classes
  vtkCompositeImplicitBackend
  vtkImplicitArray
  vtkIndexedImplicitBackend
  vtkStructuredPointBackend
  vtkTypeList)

set(sources
  vtkArrayIteratorTemplateInstantiate.cxx
  vtkGenericDataArray.cxx
  vtkValueFromString.cxx
  ${instantiation_sources}
  ${vtk_smp_sources})

if (VTK_BUILD_SCALED_SOA_ARRAYS)
  list (APPEND template_classes vtkScaledSOADataArrayTemplate)
  set(VTK_USE_SCALED_SOA_ARRAYS 1)
endif ()
configure_file(
  "${CMAKE_CURRENT_SOURCE_DIR}/vtkVTK_USE_SCALED_SOA_ARRAYS.h.in"
  "${CMAKE_CURRENT_BINARY_DIR}/vtkVTK_USE_SCALED_SOA_ARRAYS.h")

set(headers
  vtkABI.h
  vtkArrayIteratorIncludes.h
  vtkAssume.h
  vtkAutoInit.h
  vtkBatch.h
  vtkBuffer.h
  vtkCompiler.h
  vtkDataArrayIteratorMacro.h
  vtkDataArrayMeta.h
  vtkDataArrayRange.h
  vtkDeprecation.h
  vtkEventData.h
  vtkGenericDataArrayLookupHelper.h
  vtkIOStream.h
  vtkIOStreamFwd.h
  vtkInformationInternals.h
  vtkMathUtilities.h
  vtkMatrixUtilities.h
  vtkMeta.h
  vtkNew.h
  vtkRange.h
  vtkRangeIterableTraits.h
  vtkSetGet.h
  vtkSmartPointer.h
  vtkSystemIncludes.h
  vtkTemplateAliasMacro.h
  vtkTestDataArray.h
  vtkType.h
  vtkTypeTraits.h
  vtkTypedDataArrayIterator.h
  vtkValueFromString.h
  vtkVariantCast.h
  vtkVariantCreate.h
  vtkVariantExtract.h
  vtkVariantInlineOperators.h
  vtkWeakPointer.h
  vtkWin32Header.h
  vtkWindows.h
  vtkWrappingHints.h
  ${vtk_smp_headers}
  "${CMAKE_CURRENT_BINARY_DIR}/vtkABINamespace.h"
  "${CMAKE_CURRENT_BINARY_DIR}/vtkArrayDispatchArrayList.h"
  "${CMAKE_CURRENT_BINARY_DIR}/vtkMathConfigure.h"
  "${CMAKE_CURRENT_BINARY_DIR}/vtkTypeListMacros.h"
  "${CMAKE_CURRENT_BINARY_DIR}/vtkVTK_USE_SCALED_SOA_ARRAYS.h")

set(private_headers
  "${CMAKE_CURRENT_BINARY_DIR}/vtkFloatingPointExceptionsConfigure.h")

set(templates
  vtkArrayIteratorTemplateImplicit.txx
  ${vtk_smp_templates})

set(private_templates
  vtkAffineImplicitBackend.txx
  vtkDataArrayPrivate.txx)

set(vtk_include_dirs)

vtk_module_find_package(
  PACKAGE Threads)

set(VTK_MAX_THREADS "64" CACHE STRING
  "Max number of threads vtkMultiThreader will allocate.")
mark_as_advanced(VTK_MAX_THREADS)

if (CMAKE_USE_PTHREADS_INIT AND CMAKE_USE_WIN32_THREADS_INIT)
  if (DEFINED _vtk_thread_impl_output)
    set(thread_impl_output "${_vtk_thread_impl_output}")
  else ()
    execute_process(
      COMMAND "${CMAKE_C_COMPILER}" -v
      OUTPUT_VARIABLE thread_impl_output
      ERROR_VARIABLE  thread_impl_output
      RESULT_VARIABLE result
      TIMEOUT         10)
    if (result)
      message(FATAL_ERROR
        "Failed to determine the thread implementation in use by the "
        "compiler.")
    endif ()
    string (REGEX REPLACE ".*Thread model: \((posix|win32)\).*" "\\1" thread_impl_output "${thread_impl_output}")
  endif ()
  set(_vtk_thread_impl_output "${thread_impl_output}"
    CACHE INTERNAL "thread model detection")
  if (thread_impl_output MATCHES "posix")
    set(VTK_USE_PTHREADS 1)
  elseif (thread_impl_output MATCHES "win32")
    set(VTK_USE_WIN32_THREADS 1)
  else ()
    set(VTK_USE_PTHREADS 1)
  endif ()
elseif (CMAKE_USE_PTHREADS_INIT)
  set(VTK_USE_PTHREADS 1)
elseif (CMAKE_USE_WIN32_THREADS_INIT)
  set(VTK_USE_WIN32_THREADS 1)
endif ()

if(WIN32)
  list(APPEND classes
    vtkWin32OutputWindow
    vtkWin32ProcessOutputWindow)
  list(APPEND sources
    vtkWin32OutputWindowProcessEncoded.c)
endif()

if(ANDROID)
  list(APPEND classes
    vtkAndroidOutputWindow)
endif()

# Platform configuration tests.
include(TestBigEndian)
test_big_endian(VTK_WORDS_BIGENDIAN)

# vtkSMP header information.
set(smp_backends
  OpenMP
  Sequential
  STDThread
  TBB)
foreach (smp_backend IN LISTS smp_backends)
  string(TOLOWER "${smp_backend}" smp_backend_lower)
  string(TOUPPER "${smp_backend}" smp_backend_upper)
  set("VTK_SMP_ENABLE_${smp_backend_upper}" "${vtk_smp_enable_${smp_backend_lower}}")
  if (VTK_SMP_IMPLEMENTATION_TYPE STREQUAL smp_backend)
    set("VTK_SMP_DEFAULT_IMPLEMENTATION_${smp_backend_upper}" 1)
  else ()
    set("VTK_SMP_DEFAULT_IMPLEMENTATION_${smp_backend_upper}" 0)
  endif ()
endforeach ()

if (VTK_BUILD_VERSION LESS "20000101")
  set(VTK_EPOCH_VERSION "${VTK_BUILD_VERSION}")
else ()
  set(VTK_EPOCH_VERSION "20230101")
endif ()

set(nowrap_headers
  vtkAffineArray.h
  vtkAffineImplicitBackend.h
  vtkCollectionRange.h
  vtkCompositeArray.h
  vtkConstantArray.h
  vtkConstantImplicitBackend.h
  vtkDataArrayAccessor.h
  vtkDataArrayTupleRange_AOS.h
  vtkDataArrayTupleRange_Generic.h
  vtkDataArrayValueRange_AOS.h
  vtkDataArrayValueRange_Generic.h
  vtkImplicitArrayTraits.h
  vtkIndexedArray.h
  vtkInherits.h
  vtkMathPrivate.hxx
  vtkStdFunctionArray.h
  vtkStructuredPointArray.h
  vtkTypeName.h
  ${vtk_smp_nowrap_headers}
  "${CMAKE_CURRENT_BINARY_DIR}/vtkVTK_DISPATCH_IMPLICIT_ARRAYS.h"
)
set(generated_headers
  vtkBuild.h
  vtkDebug.h
  vtkDebugRangeIterators.h
  vtkEndian.h
  vtkFeatures.h
  vtkLegacy.h
  vtkOptions.h
  vtkPlatform.h
  vtkSMP.h
  vtkThreads.h
  vtkVersionFull.h
  vtkVersionMacros.h
  vtkVersionQuick.h)
foreach (generated_header IN LISTS generated_headers)
  configure_file(
    "${CMAKE_CURRENT_SOURCE_DIR}/${generated_header}.in"
    "${CMAKE_CURRENT_BINARY_DIR}/${generated_header}"
    @ONLY)
  list(APPEND headers
    "${CMAKE_CURRENT_BINARY_DIR}/${generated_header}")
endforeach ()

include("${CMAKE_CURRENT_SOURCE_DIR}/vtkTypeArrays.cmake")

include(CheckCXXSourceCompiles)

macro(CHECK_CXX_EXPRESSION_COMPILES EXPRESSION FILES VARIABLE)
  set(SOURCE "/* CHECK_CXX_EXPRESSION_COMPILES */\n")
  foreach(FILE ${FILES})
    set(SOURCE "${SOURCE}#include <${FILE}>\n")
  endforeach()
  set(SOURCE "${SOURCE}\nint main()\n{\n")
  set(SOURCE "${SOURCE}  static_cast<void>(${EXPRESSION});\n\n")
  set(SOURCE "${SOURCE}  return 0;\n}\n")
  check_cxx_source_compiles("${SOURCE}" "${VARIABLE}")
endmacro()

# Check C++ <cmath> first, where the C++11 standard says these must be.
check_cxx_expression_compiles("std::isnan(0.0)" "cmath" VTK_HAS_STD_ISNAN)
check_cxx_expression_compiles("std::isinf(0.0)" "cmath" VTK_HAS_STD_ISINF)
check_cxx_expression_compiles("std::isfinite(0.0)" "cmath" VTK_HAS_STD_ISFINITE)

include(CheckSymbolExists)

# Check C99 <math.h> next, where the C99 standard says these must be.
# (they will be found even if they are defined as macros)
check_symbol_exists(isnan "math.h" VTK_HAS_ISNAN)
check_symbol_exists(isinf "math.h" VTK_HAS_ISINF)
check_symbol_exists(isfinite "math.h" VTK_HAS_ISFINITE)

# Check for finite() which is widespread, though non-standard.
check_symbol_exists(finite "math.h" VTK_HAS_FINITE)

# Check float.h last, where Windows keeps its underscore versions.
if(NOT VTK_HAS_ISNAN AND NOT VTK_HAS_STD_ISNAN)
  check_symbol_exists(_isnan "float.h" VTK_HAS__ISNAN)
endif()
if(NOT VTK_HAS_FINITE AND NOT VTK_HAS_ISFINITE AND NOT VTK_HAS_STD_ISFINITE)
  check_symbol_exists(_finite "float.h" VTK_HAS__FINITE)
endif()

configure_file(
  "${CMAKE_CURRENT_SOURCE_DIR}/vtkMathConfigure.h.in"
  "${CMAKE_CURRENT_BINARY_DIR}/vtkMathConfigure.h")

# Figure out if feenableexcept and fedisableexcept functions are present
include(CheckIncludeFile)
check_include_file("fenv.h" HAVE_FENV_H)
if(HAVE_FENV_H)
  set(CMAKE_REQUIRED_DEFINITIONS -D_GNU_SOURCE)
  if(UNIX)
    set(CMAKE_REQUIRED_LIBRARIES m)
  endif()
  check_symbol_exists(feenableexcept "fenv.h" VTK_HAS_FEENABLEEXCEPT)
  set(CMAKE_REQUIRED_LIBRARIES)
endif()

configure_file(
  "${CMAKE_CURRENT_SOURCE_DIR}/vtkFloatingPointExceptionsConfigure.h.in"
  "${CMAKE_CURRENT_BINARY_DIR}/vtkFloatingPointExceptionsConfigure.h")

include(CheckCXXSymbolExists)

# Determine whether the cxxabi header exists and if it contains a demangle function.
# XXX(c++17): prefer `__has_include`
check_include_file_cxx("cxxabi.h" HAVE_CXXABI_H)
if (HAVE_CXXABI_H)
  check_cxx_symbol_exists(abi::__cxa_demangle "cxxabi.h" VTK_HAS_CXXABI_DEMANGLE)
endif()
configure_file(
  "${CMAKE_CURRENT_SOURCE_DIR}/vtkCxxABIConfigure.h.in"
  "${CMAKE_CURRENT_BINARY_DIR}/vtkCxxABIConfigure.h")
list(APPEND headers "${CMAKE_CURRENT_BINARY_DIR}/vtkCxxABIConfigure.h")

set_property(SOURCE vtkObjectBase.cxx
  PROPERTY
     COMPILE_DEFINITIONS ${vtk_object_base_defines})
set_property(SOURCE vtkLogger.cxx
  PROPERTY
    COMPILE_DEFINITIONS "LOGURU_SCOPE_TIME_PRECISION=${VTK_LOGGING_TIME_PRECISION}")

if (MSVC)
  set_property(SOURCE vtkDataArray.cxx APPEND
    PROPERTY
      COMPILE_OPTIONS /bigobj)
elseif (MINGW)
  check_cxx_compiler_flag("-Wa,-mbig-obj" VTK_HAS_MBIG_OBJ)
  mark_as_advanced(VTK_HAS_MBIG_OBJ)
  if (VTK_HAS_MBIG_OBJ)
    set_property(SOURCE vtkDataArray.cxx APPEND
      PROPERTY
        COMPILE_OPTIONS "-Wa,-mbig-obj")
  endif ()
endif ()

vtk_module_add_module(VTK::CommonCore
  HEADER_DIRECTORIES
  CLASSES           ${classes}
  TEMPLATE_CLASSES  ${template_classes}
  NOWRAP_TEMPLATE_CLASSES ${nowrap_template_classes}
  SOURCES           ${sources}
  TEMPLATES         ${templates}
  HEADERS           ${headers}
  NOWRAP_HEADERS    ${nowrap_headers}
  PRIVATE_HEADERS   ${private_headers}
  PRIVATE_TEMPLATES ${private_templates})
vtk_add_test_mangling(VTK::CommonCore
  EXEMPTIONS GetVTKVersion)
if (vtk_include_dirs)
  vtk_module_include(VTK::CommonCore
    PRIVATE
      ${vtk_include_dirs})
endif ()

vtk_module_link(VTK::CommonCore
  PUBLIC
    Threads::Threads
    ${vtk_smp_libraries}
    ${vtk_memkind_libraries}
  PRIVATE
    # Need nsl to resolve gethostbyname on SunOS-5.8 and socket also
    $<$<PLATFORM_ID:SunOS>:socket>
    $<$<PLATFORM_ID:SunOS>:nsl>
    $<$<PLATFORM_ID:Android>:log>
    )
vtk_module_compile_features(VTK::CommonCore
  PUBLIC
    cxx_std_11)<|MERGE_RESOLUTION|>--- conflicted
+++ resolved
@@ -171,12 +171,9 @@
     vtkIndexedImplicitBackendInstantiate
     vtkSOADataArrayTemplateInstantiate
     vtkStdFunctionArrayInstantiate
-<<<<<<< HEAD
     vtkStructuredPointBackendInstantiate
-    vtkStructuredPointArrayInstantiate)
-=======
+    vtkStructuredPointArrayInstantiate
     vtkTypedDataArrayInstantiate)
->>>>>>> f33678af
   if (VTK_BUILD_SCALED_SOA_ARRAYS)
     list(APPEND _list "vtkScaledSOADataArrayTemplateInstantiate")
   endif ()
